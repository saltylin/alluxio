/*
 * Licensed to the University of California, Berkeley under one or more contributor license
 * agreements. See the NOTICE file distributed with this work for additional information regarding
 * copyright ownership. The ASF licenses this file to You under the Apache License, Version 2.0 (the
 * "License"); you may not use this file except in compliance with the License. You may obtain a
 * copy of the License at
 *
 * http://www.apache.org/licenses/LICENSE-2.0
 *
 * Unless required by applicable law or agreed to in writing, software distributed under the License
 * is distributed on an "AS IS" BASIS, WITHOUT WARRANTIES OR CONDITIONS OF ANY KIND, either express
 * or implied. See the License for the specific language governing permissions and limitations under
 * the License.
 */

package tachyon.worker.block.evictor;

import java.io.File;
import java.io.IOException;
import java.util.Collections;

import org.junit.Assert;
import org.junit.Before;
import org.junit.Rule;
import org.junit.Test;
import org.junit.rules.TemporaryFolder;

import tachyon.worker.block.BlockMetadataManager;
import tachyon.worker.block.BlockMetadataManagerView;
import tachyon.worker.block.BlockStoreEventListener;
import tachyon.worker.block.BlockStoreLocation;
import tachyon.worker.block.meta.StorageDir;

/**
 * Sanity check on specific behavior of LRUEvictor such as evicting/moving least recently used
 * blocks and cascading LRU eviction.
 */
public class LRUEvictorTest {
  private static final long USER_ID = 2;
  private static final long BLOCK_ID = 10;

  private BlockMetadataManager mMetaManager;
  private BlockMetadataManagerView mManagerView;
  private Evictor mEvictor;

  @Rule
  public TemporaryFolder mTestFolder = new TemporaryFolder();

  @Before
  public final void before() throws IOException {
    File tempFolder = mTestFolder.newFolder();
    mMetaManager = EvictorTestUtils.defaultMetadataManager(tempFolder.getAbsolutePath());
    mManagerView = new BlockMetadataManagerView(mMetaManager,
        Collections.<Integer>emptySet(), Collections.<Long>emptySet());
    mEvictor = EvictorFactory.create(EvictorType.LRU, mManagerView);
  }

  private void cache(long userId, long blockId, long bytes, int tierLevel, int dirIdx)
      throws IOException {
    StorageDir dir = mMetaManager.getTiers().get(tierLevel).getDir(dirIdx);
    EvictorTestUtils.cache(userId, blockId, bytes, dir, mMetaManager, mEvictor);
  }

  // access the block to update evictor
  private void access(long blockId) {
    ((BlockStoreEventListener) mEvictor).onAccessBlock(USER_ID, blockId);
  }

  @Test
  public void evictInBottomTierTest() throws IOException {
    int bottomTierLevel = EvictorTestUtils.TIER_LEVEL[EvictorTestUtils.TIER_LEVEL.length - 1];
    // capacity increases with index
    long[] bottomTierDirCapacity = EvictorTestUtils.TIER_CAPACITY[bottomTierLevel];
    int nDir = bottomTierDirCapacity.length;
    // fill in dirs from larger to smaller capacity with blockId equal to BLOCK_ID plus dir index
    for (int i = nDir - 1; i >= 0; i --) {
      cache(USER_ID, BLOCK_ID + i, bottomTierDirCapacity[i], bottomTierLevel, i);
    }
    BlockStoreLocation anyDirInBottomTier = BlockStoreLocation.anyDirInTier(bottomTierLevel + 1);
    // request smallest capacity and update access time on the evicted block for nDir times, the dir
    // to evict blocks from should be in the same order as caching
    for (int i = nDir - 1; i >= 0; i --) {
      EvictionPlan plan = mEvictor.freeSpaceWithView(bottomTierDirCapacity[0], anyDirInBottomTier,
          mManagerView);
      Assert.assertNotNull(plan);
      Assert.assertTrue(plan.toMove().isEmpty());
      Assert.assertEquals(1, plan.toEvict().size());
      long toEvictBlockId = plan.toEvict().get(0);
      Assert.assertEquals(BLOCK_ID + i, toEvictBlockId);

      access(toEvictBlockId);
    }
  }

  @Test
  public void cascadingEvictionTest1() throws IOException {
    // Two tiers, each dir in the second tier has more space than any dir in the first tier. Fill in
    // the first tier, leave the second tier empty. Request space from the first tier, blocks should
    // be moved from the first to the second tier without eviction.
    int firstTierLevel = EvictorTestUtils.TIER_LEVEL[0];
    long[] firstTierDirCapacity = EvictorTestUtils.TIER_CAPACITY[0];
    int nDir = firstTierDirCapacity.length;
    for (int i = 0; i < nDir; i ++) {
      cache(USER_ID, BLOCK_ID + i, firstTierDirCapacity[i], firstTierLevel, i);
    }
    BlockStoreLocation anyDirInFirstTier = BlockStoreLocation.anyDirInTier(firstTierLevel + 1);
    long smallestCapacity = firstTierDirCapacity[0];
    for (int i = 0; i < nDir; i ++) {
<<<<<<< HEAD
      EvictionPlan plan = mEvictor.freeSpace(smallestCapacity, anyDirInFirstTier);
      Assert.assertTrue(EvictorUtils.validCascadingPlan(smallestCapacity, plan, mMetaManager));
=======
      EvictionPlan plan = mEvictor.freeSpaceWithView(smallestCapacity, anyDirInFirstTier,
          mManagerView);
      Assert.assertTrue(EvictorTestUtils.legalCascadingPlan(smallestCapacity, plan, mMetaManager));
>>>>>>> 9af906ea
      Assert.assertEquals(0, plan.toEvict().size());
      Assert.assertEquals(1, plan.toMove().size());
      long blockId = plan.toMove().get(0).getFirst();
      Assert.assertEquals(BLOCK_ID + i, blockId);

      access(blockId);
    }
  }

  @Test
  public void cascadingEvictionTest2() throws IOException {
    // Two tiers, the second tier has more dirs than the first tier and each dir in the second tier
    // has more space than any dir in the first tier. Fill in all dirs and request space from the
    // first tier, blocks should be moved from the first to the second tier, and some blocks in the
    // second tier should be evicted to hold blocks moved from the first tier.
    long blockId = BLOCK_ID;
    for (int tierLevel : EvictorTestUtils.TIER_LEVEL) {
      long[] tierCapacity = EvictorTestUtils.TIER_CAPACITY[tierLevel];
      for (int dirIdx = 0; dirIdx < tierCapacity.length; dirIdx ++) {
        cache(USER_ID, blockId, tierCapacity[dirIdx], tierLevel, dirIdx);
        blockId ++;
      }
    }

    BlockStoreLocation anyDirInFirstTier =
        BlockStoreLocation.anyDirInTier(EvictorTestUtils.TIER_LEVEL[0] + 1);
    int nDirInFirstTier = EvictorTestUtils.TIER_CAPACITY[0].length;
    long smallestCapacity = EvictorTestUtils.TIER_CAPACITY[0][0];
    for (int i = 0; i < nDirInFirstTier; i ++) {
<<<<<<< HEAD
      EvictionPlan plan = mEvictor.freeSpace(smallestCapacity, anyDirInFirstTier);
      Assert.assertTrue(EvictorUtils.validCascadingPlan(smallestCapacity, plan, mMetaManager));
=======
      EvictionPlan plan = mEvictor.freeSpaceWithView(smallestCapacity, anyDirInFirstTier,
          mManagerView);
      Assert.assertTrue(EvictorTestUtils.legalCascadingPlan(smallestCapacity, plan, mMetaManager));
>>>>>>> 9af906ea
      // least recently used block in the first tier needs to be moved to the second tier
      Assert.assertEquals(1, plan.toMove().size());
      long blockIdMovedInFirstTier = plan.toMove().get(0).getFirst();
      Assert.assertEquals(BLOCK_ID + i, blockIdMovedInFirstTier);
      // least recently used cached block in the second tier will be evicted to hold blocks moved
      // from first tier
      Assert.assertEquals(1, plan.toEvict().size());
      long blockIdEvictedInSecondTier = plan.toEvict().get(0);
      Assert.assertEquals(BLOCK_ID + nDirInFirstTier + i, blockIdEvictedInSecondTier);

      access(blockIdMovedInFirstTier);
      access(blockIdEvictedInSecondTier);
    }
  }
}<|MERGE_RESOLUTION|>--- conflicted
+++ resolved
@@ -50,8 +50,9 @@
   public final void before() throws IOException {
     File tempFolder = mTestFolder.newFolder();
     mMetaManager = EvictorTestUtils.defaultMetadataManager(tempFolder.getAbsolutePath());
-    mManagerView = new BlockMetadataManagerView(mMetaManager,
-        Collections.<Integer>emptySet(), Collections.<Long>emptySet());
+    mManagerView =
+        new BlockMetadataManagerView(mMetaManager, Collections.<Integer>emptySet(),
+            Collections.<Long>emptySet());
     mEvictor = EvictorFactory.create(EvictorType.LRU, mManagerView);
   }
 
@@ -80,8 +81,8 @@
     // request smallest capacity and update access time on the evicted block for nDir times, the dir
     // to evict blocks from should be in the same order as caching
     for (int i = nDir - 1; i >= 0; i --) {
-      EvictionPlan plan = mEvictor.freeSpaceWithView(bottomTierDirCapacity[0], anyDirInBottomTier,
-          mManagerView);
+      EvictionPlan plan =
+          mEvictor.freeSpaceWithView(bottomTierDirCapacity[0], anyDirInBottomTier, mManagerView);
       Assert.assertNotNull(plan);
       Assert.assertTrue(plan.toMove().isEmpty());
       Assert.assertEquals(1, plan.toEvict().size());
@@ -106,14 +107,9 @@
     BlockStoreLocation anyDirInFirstTier = BlockStoreLocation.anyDirInTier(firstTierLevel + 1);
     long smallestCapacity = firstTierDirCapacity[0];
     for (int i = 0; i < nDir; i ++) {
-<<<<<<< HEAD
-      EvictionPlan plan = mEvictor.freeSpace(smallestCapacity, anyDirInFirstTier);
+      EvictionPlan plan =
+          mEvictor.freeSpaceWithView(smallestCapacity, anyDirInFirstTier, mManagerView);
       Assert.assertTrue(EvictorUtils.validCascadingPlan(smallestCapacity, plan, mMetaManager));
-=======
-      EvictionPlan plan = mEvictor.freeSpaceWithView(smallestCapacity, anyDirInFirstTier,
-          mManagerView);
-      Assert.assertTrue(EvictorTestUtils.legalCascadingPlan(smallestCapacity, plan, mMetaManager));
->>>>>>> 9af906ea
       Assert.assertEquals(0, plan.toEvict().size());
       Assert.assertEquals(1, plan.toMove().size());
       long blockId = plan.toMove().get(0).getFirst();
@@ -143,14 +139,9 @@
     int nDirInFirstTier = EvictorTestUtils.TIER_CAPACITY[0].length;
     long smallestCapacity = EvictorTestUtils.TIER_CAPACITY[0][0];
     for (int i = 0; i < nDirInFirstTier; i ++) {
-<<<<<<< HEAD
-      EvictionPlan plan = mEvictor.freeSpace(smallestCapacity, anyDirInFirstTier);
+      EvictionPlan plan =
+          mEvictor.freeSpaceWithView(smallestCapacity, anyDirInFirstTier, mManagerView);
       Assert.assertTrue(EvictorUtils.validCascadingPlan(smallestCapacity, plan, mMetaManager));
-=======
-      EvictionPlan plan = mEvictor.freeSpaceWithView(smallestCapacity, anyDirInFirstTier,
-          mManagerView);
-      Assert.assertTrue(EvictorTestUtils.legalCascadingPlan(smallestCapacity, plan, mMetaManager));
->>>>>>> 9af906ea
       // least recently used block in the first tier needs to be moved to the second tier
       Assert.assertEquals(1, plan.toMove().size());
       long blockIdMovedInFirstTier = plan.toMove().get(0).getFirst();
