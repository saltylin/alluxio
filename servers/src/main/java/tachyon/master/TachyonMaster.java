--- conflicted
+++ resolved
@@ -23,11 +23,8 @@
 import org.apache.thrift.server.TServer;
 import org.apache.thrift.server.TThreadPoolServer;
 import org.apache.thrift.transport.TServerSocket;
-<<<<<<< HEAD
 import org.apache.thrift.transport.TTransportException;
 import org.apache.thrift.transport.TTransportFactory;
-=======
->>>>>>> c5645e11
 import org.slf4j.Logger;
 import org.slf4j.LoggerFactory;
 
@@ -38,16 +35,11 @@
 import tachyon.TachyonURI;
 import tachyon.Version;
 import tachyon.conf.TachyonConf;
-<<<<<<< HEAD
-import tachyon.metrics.MetricsSystem;
 import tachyon.security.authentication.AuthenticationFactory;
-import tachyon.thrift.MasterService;
-=======
 import tachyon.master.block.BlockMaster;
 import tachyon.master.file.FileSystemMaster;
 import tachyon.master.journal.Journal;
 import tachyon.master.rawtable.RawTableMaster;
->>>>>>> c5645e11
 import tachyon.underfs.UnderFileSystem;
 import tachyon.util.network.NetworkAddressUtils;
 import tachyon.util.network.NetworkAddressUtils.ServiceType;
@@ -278,26 +270,11 @@
       mBlockMaster.start(isLeader);
       mFileSystemMaster.start(isLeader);
       mRawTableMaster.start(isLeader);
-
-<<<<<<< HEAD
-    /**
-     * Return a TTransportFactory based on the authentication type
-     */
-    TTransportFactory transportFactory =
-        new AuthenticationFactory(mTachyonConf).getServerTransportFactory();
-
-    mMasterServiceServer =
-        new TThreadPoolServer(new TThreadPoolServer.Args(mServerTServerSocket)
-            .maxWorkerThreads(mMaxWorkerThreads).minWorkerThreads(mMinWorkerThreads)
-            .processor(masterServiceProcessor).transportFactory(transportFactory)
-            .protocolFactory(new TBinaryProtocol.Factory(true, true)));
-=======
     } catch (IOException e) {
       LOG.error(e.getMessage(), e);
       throw Throwables.propagate(e);
     }
   }
->>>>>>> c5645e11
 
   protected void stopMasters() {
     try {
@@ -332,10 +309,14 @@
         mFileSystemMaster.getProcessor());
     processor.registerProcessor(mRawTableMaster.getServiceName(), mRawTableMaster.getProcessor());
 
+    // Return a TTransportFactory based on the authentication type
+    TTransportFactory transportFactory =
+        new AuthenticationFactory(mTachyonConf).getServerTransportFactory();
+
     // create master thrift service with the multiplexed processor.
     mMasterServiceServer = new TThreadPoolServer(new TThreadPoolServer.Args(mTServerSocket)
         .maxWorkerThreads(mMaxWorkerThreads).minWorkerThreads(mMinWorkerThreads)
-        .processor(processor).transportFactory(new TFramedTransport.Factory())
+        .processor(processor).transportFactory(transportFactory)
         .protocolFactory(new TBinaryProtocol.Factory(true, true)));
 
     // start thrift rpc server
