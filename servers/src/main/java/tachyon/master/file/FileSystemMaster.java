--- conflicted
+++ resolved
@@ -1148,40 +1148,6 @@
   }
 
   /**
-<<<<<<< HEAD
-   * Sets the pin status for a file. If the file is a directory, the pin status will be set
-   * recursively to all of its descendants. Called via RPC.
-   *
-   * @param fileId the file id to set the pin status for
-   * @param pinned the pin status
-   * @throws FileDoesNotExistException if the file does not exist
-   */
-  public void setPinned(long fileId, boolean pinned) throws FileDoesNotExistException {
-    // TODO(gene): metrics
-    synchronized (mInodeTree) {
-      long opTimeMs = System.currentTimeMillis();
-      setPinnedInternal(fileId, pinned, opTimeMs);
-      writeJournalEntry(new SetPinnedEntry(fileId, pinned, opTimeMs));
-      flushJournal();
-    }
-  }
-
-  private void setPinnedInternal(long fileId, boolean pinned, long opTimeMs)
-      throws FileDoesNotExistException {
-    // This function should only be called from within synchronized (mInodeTree) blocks.
-    Inode inode = mInodeTree.getInodeById(fileId);
-    mInodeTree.setPinned(inode, pinned, opTimeMs);
-  }
-
-  private void setPinnedFromEntry(SetPinnedEntry entry) {
-    try {
-      setPinnedInternal(entry.getId(), entry.getPinned(), entry.getOperationTimeMs());
-    } catch (FileDoesNotExistException fdnee) {
-      throw new RuntimeException(fdnee);
-    }
-  }
-
-  /**
    * Create the permissionStatus for file or directory.
    * @param remote true if the request is for creating permission from client side, the
    * username binding into inode will be gotten from {@code AuthorizedClientUser.get().getName()}.
@@ -1199,7 +1165,7 @@
     if (remote) {
       // get the username through the authentication mechanism
       return new PermissionStatus(AuthorizedClientUser.get().getName(),
-          "",//TODO group permission binding into Inode
+          "",//TODO(dong) group permission binding into Inode
           FsPermission.getDefault().applyUMask(conf));
     } else {
       // get the username through the login module
@@ -1210,14 +1176,12 @@
         throw new RuntimeException("failed to get login user: " + ioe.getMessage(), ioe);
       }
       return new PermissionStatus(loginUserName,
-          "",//TODO group permission binding into Inode
+          "",//TODO(dong) group permission binding into Inode
           FsPermission.getDefault().applyUMask(conf));
     }
   }
 
   /**
-=======
->>>>>>> 0198ae83
    * Frees or evicts all of the blocks of the file from tachyon storage. If the given file is a
    * directory, and the 'recursive' flag is enabled, all descendant files will also be freed. Called
    * via RPC.
