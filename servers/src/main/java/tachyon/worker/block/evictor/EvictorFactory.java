/*
 * Licensed to the University of California, Berkeley under one or more contributor license
 * agreements. See the NOTICE file distributed with this work for additional information regarding
 * copyright ownership. The ASF licenses this file to You under the Apache License, Version 2.0 (the
 * "License"); you may not use this file except in compliance with the License. You may obtain a
 * copy of the License at
 *
 * http://www.apache.org/licenses/LICENSE-2.0
 *
 * Unless required by applicable law or agreed to in writing, software distributed under the License
 * is distributed on an "AS IS" BASIS, WITHOUT WARRANTIES OR CONDITIONS OF ANY KIND, either express
 * or implied. See the License for the specific language governing permissions and limitations under
 * the License.
 */

package tachyon.worker.block.evictor;

import tachyon.worker.block.BlockMetadataManagerView;

/**
 * Factory of {@link Evictor} based on {@link EvictorType}
 */
public class EvictorFactory {
  private EvictorFactory() {}

  /**
   * Creates an {@link Evictor} instance according to {@link EvictorType}
   *
   * @param evictorType EvictorType of the Evictor to create
   * @param view BlockMetadataManagerView to pass to Evictor
   * @return the generated Evictor
   */
  public static Evictor create(EvictorType evictorType, BlockMetadataManagerView view) {
    switch (evictorType) {
      case GREEDY:
        return new GreedyEvictor(view);
      case LRU:
<<<<<<< HEAD
        return new LRUEvictor(metaManager);
      case PARTIAL_LRU:
        return new PartialLRUEvictor(metaManager);
=======
        return new LRUEvictor(view);
>>>>>>> 22b95fa1
      default:
        return new LRUEvictor(view);
    }
  }
}<|MERGE_RESOLUTION|>--- conflicted
+++ resolved
@@ -35,13 +35,9 @@
       case GREEDY:
         return new GreedyEvictor(view);
       case LRU:
-<<<<<<< HEAD
-        return new LRUEvictor(metaManager);
+        return new LRUEvictor(view);
       case PARTIAL_LRU:
-        return new PartialLRUEvictor(metaManager);
-=======
-        return new LRUEvictor(view);
->>>>>>> 22b95fa1
+        return new PartialLRUEvictor(view);
       default:
         return new LRUEvictor(view);
     }
