--- conflicted
+++ resolved
@@ -93,27 +93,6 @@
   }
 
   /**
-   * Cleans up the meta data of temp blocks created by the given user.
-   *
-   * @param userId the ID of the user
-   * @return A list of temp blocks created by the user in this block store
-   */
-  public synchronized List<TempBlockMeta> cleanupUser(long userId) {
-    List<TempBlockMeta> ret = new ArrayList<TempBlockMeta>();
-    for (StorageTier tier : mTiers) {
-      for (StorageDir dir : tier.getStorageDirs()) {
-        List<TempBlockMeta> blocksToRemove = dir.cleanupUser(userId);
-        if (blocksToRemove != null) {
-          for (TempBlockMeta block : blocksToRemove) {
-            ret.add(block);
-          }
-        }
-      }
-    }
-    return ret;
-  }
-
-  /**
    * Commits a temp block.
    *
    * @param tempBlockMeta the meta data of the temp block to commit
@@ -127,6 +106,21 @@
   }
 
   /**
+   * Cleans up the meta data of the given temp block ids
+   *
+   * @param userId the ID of the client associated with the temp blocks
+   * @param tempBlockIds the list of temporary block ids to be cleaned up, non temporary block
+   *                     ids will be ignored.
+   */
+  public synchronized void cleanupUserTempBlocks(long userId, List<Long> tempBlockIds) {
+    for (StorageTier tier : mTiers) {
+      for (StorageDir dir : tier.getStorageDirs()) {
+        dir.cleanupUserTempBlocks(userId, tempBlockIds);
+      }
+    }
+  }
+
+  /**
    * Gets the amount of available space of given location in bytes. Master queries the total number
    * of bytes available on each tier of the worker, and Evictor/Allocator often cares about the
    * bytes at a {@link StorageDir}.
@@ -268,6 +262,23 @@
   }
 
   /**
+   * Gets all the temporary blocks associated with a user, empty list is returned if the user has
+   * no temporary blocks.
+   *
+   * @param userId the ID of the user
+   * @return A list of temp blocks associated with the user
+   */
+  public synchronized List<TempBlockMeta> getUserTempBlocks(long userId) {
+    List<TempBlockMeta> userTempBlocks = new ArrayList<TempBlockMeta>();
+    for (StorageTier tier : mTiers) {
+      for (StorageDir dir : tier.getStorageDirs()) {
+        userTempBlocks.addAll(dir.getUserTempBlocks(userId));
+      }
+    }
+    return userTempBlocks;
+  }
+
+  /**
    * Checks if the storage has a given block.
    *
    * @param blockId the block ID
@@ -285,37 +296,6 @@
   }
 
   /**
-<<<<<<< HEAD
-   * Cleans up the meta data of the given temp block ids
-   *
-   * @param userId the ID of the client associated with the temp blocks
-   * @param tempBlockIds the list of temporary block ids to be cleaned up, non temporary block
-   *                     ids will be ignored.
-   */
-  public synchronized void cleanupUserTempBlocks(long userId, List<Long> tempBlockIds) {
-    for (StorageTier tier : mTiers) {
-      for (StorageDir dir : tier.getStorageDirs()) {
-        dir.cleanupUserTempBlocks(userId, tempBlockIds);
-      }
-    }
-  }
-
-  /**
-   * Gets all the temporary blocks associated with a user, empty list is returned if the user has
-   * no temporary blocks.
-   *
-   * @param userId the ID of the user
-   * @return A list of temp blocks associated with the user
-   */
-  public synchronized List<TempBlockMeta> getUserTempBlocks(long userId) {
-    List<TempBlockMeta> userTempBlocks = new ArrayList<TempBlockMeta>();
-    for (StorageTier tier : mTiers) {
-      for (StorageDir dir : tier.getStorageDirs()) {
-        userTempBlocks.addAll(dir.getUserTempBlocks(userId));
-      }
-    }
-    return userTempBlocks;
-=======
    * Checks if the storage has a given temp block.
    *
    * @param blockId the temp block ID
@@ -330,7 +310,6 @@
       }
     }
     return false;
->>>>>>> 4828e597
   }
 
   /**
