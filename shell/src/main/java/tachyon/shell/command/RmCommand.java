/*
 * Licensed to the University of California, Berkeley under one or more contributor license
 * agreements. See the NOTICE file distributed with this work for additional information regarding
 * copyright ownership. The ASF licenses this file to You under the Apache License, Version 2.0 (the
 * "License"); you may not use this file except in compliance with the License. You may obtain a
 * copy of the License at
 *
 * http://www.apache.org/licenses/LICENSE-2.0
 *
 * Unless required by applicable law or agreed to in writing, software distributed under the License
 * is distributed on an "AS IS" BASIS, WITHOUT WARRANTIES OR CONDITIONS OF ANY KIND, either express
 * or implied. See the License for the specific language governing permissions and limitations under
 * the License.
 */

package tachyon.shell.command;

import java.io.IOException;

import tachyon.TachyonURI;
import tachyon.client.file.FileSystem;
import tachyon.conf.TachyonConf;
import tachyon.exception.TachyonException;

/**
 * Removes the file specified by argv.
 */
public final class RmCommand extends WithWildCardPathCommand {

  /**
   * @param conf the configuration for Tachyon
   * @param tfs the filesystem of Tachyon
   */
  public RmCommand(TachyonConf conf, FileSystem tfs) {
    super(conf, tfs);
  }

  @Override
  public String getCommandName() {
    return "rm";
  }

  @Override
  void runCommand(TachyonURI path) throws IOException {
    // TODO(calvin): Remove explicit state checking.
    try {
<<<<<<< HEAD
      fd = mTfs.open(path);
      fInfo = mTfs.getInfo(fd);
    } catch (TachyonException e) {
      throw new IOException(e.getMessage());
    }

    if (fInfo.isFolder()) {
      throw new IOException("rm: cannot remove a directory, please try rmr <path>");
    }

    try {
      mTfs.delete(fd);
=======
      if (!mTfs.exists(path)) {
        throw new IOException("Path " + path + " does not exist");
      }
      if (mTfs.getStatus(path).isFolder()) {
        throw new IOException("rm: cannot remove a directory, please try rmr <path>");
      }
      mTfs.delete(path);
>>>>>>> 292a0fab
      System.out.println(path + " has been removed");
    } catch (TachyonException e) {
      throw new IOException(e);
    }
  }

  @Override
  public String getUsage() {
    return "rm <path>";
  }

  @Override
  public String getDescription() {
    return "Removes the specified file.";
  }
}<|MERGE_RESOLUTION|>--- conflicted
+++ resolved
@@ -44,20 +44,6 @@
   void runCommand(TachyonURI path) throws IOException {
     // TODO(calvin): Remove explicit state checking.
     try {
-<<<<<<< HEAD
-      fd = mTfs.open(path);
-      fInfo = mTfs.getInfo(fd);
-    } catch (TachyonException e) {
-      throw new IOException(e.getMessage());
-    }
-
-    if (fInfo.isFolder()) {
-      throw new IOException("rm: cannot remove a directory, please try rmr <path>");
-    }
-
-    try {
-      mTfs.delete(fd);
-=======
       if (!mTfs.exists(path)) {
         throw new IOException("Path " + path + " does not exist");
       }
@@ -65,7 +51,6 @@
         throw new IOException("rm: cannot remove a directory, please try rmr <path>");
       }
       mTfs.delete(path);
->>>>>>> 292a0fab
       System.out.println(path + " has been removed");
     } catch (TachyonException e) {
       throw new IOException(e);
