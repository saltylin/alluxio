<project xmlns="http://maven.apache.org/POM/4.0.0" xmlns:xsi="http://www.w3.org/2001/XMLSchema-instance" xsi:schemaLocation="http://maven.apache.org/POM/4.0.0 http://maven.apache.org/xsd/maven-4.0.0.xsd">
  <modelVersion>4.0.0</modelVersion>
  <parent>
    <groupId>org.tachyonproject</groupId>
    <artifactId>tachyon-clients</artifactId>
<<<<<<< HEAD
    <version>0.7.1-SNAPSHOT</version>
=======
    <version>0.8.0-SNAPSHOT</version>
>>>>>>> fe2f4b6c
  </parent>
  <groupId>org.tachyonproject</groupId>
  <artifactId>tachyon-client</artifactId>
  <packaging>jar</packaging>
  <name>Tachyon Clients - Distribution</name>
  <description>Distribution of Tachyon client module with shaded packages in jar</description>

  <properties>
    <license.header.path>${project.parent.parent.basedir}/build/license/</license.header.path>
    <checkstyle.path>${project.parent.parent.basedir}/build/checkstyle/</checkstyle.path>
    <findbugs.path>${project.parent.parent.basedir}/build/findbugs/</findbugs.path>
    <failIfNoTests>false</failIfNoTests>
  </properties>

  <dependencies>
    <!-- Compile dependencies copied from tachyon-common, except libthrift -->
    <dependency>
      <groupId>com.google.guava</groupId>
      <artifactId>guava</artifactId>
    </dependency>
    <dependency>
      <groupId>commons-lang</groupId>
      <artifactId>commons-lang</artifactId>
      <version>2.4</version>
    </dependency>
    <dependency>
      <groupId>commons-io</groupId>
      <artifactId>commons-io</artifactId>
      <version>2.4</version>
    </dependency>
    <dependency>
      <groupId>org.apache.commons</groupId>
      <artifactId>commons-lang3</artifactId>
    </dependency>
    <dependency>
      <groupId>org.apache.curator</groupId>
      <artifactId>curator-framework</artifactId>
      <version>${apache.curator.version}</version>
    </dependency>
    <dependency>
      <groupId>org.apache.curator</groupId>
      <artifactId>curator-client</artifactId>
      <version>${apache.curator.version}</version>
    </dependency>
    <dependency>
      <groupId>org.apache.curator</groupId>
      <artifactId>curator-recipes</artifactId>
      <version>${apache.curator.version}</version>
      <exclusions>
        <exclusion>
          <groupId>org.jboss.netty</groupId>
          <artifactId>netty</artifactId>
        </exclusion>
        <exclusion>
          <groupId>com.google.guava</groupId>
          <artifactId>guava</artifactId>
        </exclusion>
      </exclusions>
    </dependency>
    <dependency>
      <groupId>org.slf4j</groupId>
      <artifactId>slf4j-api</artifactId>
    </dependency>

    <!-- Dependencies copied from tachyon-client-unshaded, not included in tachyon-common -->
    <dependency>
      <groupId>org.apache.hadoop</groupId>
      <artifactId>hadoop-client</artifactId>
    </dependency>

    <!-- Other Tachyon dependencies -->
    <dependency>
      <groupId>org.tachyonproject</groupId>
      <artifactId>tachyon-common</artifactId>
      <version>${project.version}</version>
    </dependency>
    <dependency>
      <groupId>org.tachyonproject</groupId>
      <artifactId>tachyon-client-unshaded</artifactId>
      <version>${project.version}</version>
    </dependency>
    <dependency>
      <groupId>org.tachyonproject</groupId>
      <artifactId>tachyon-underfs-hdfs</artifactId>
      <version>${project.version}</version>
      <exclusions>
        <exclusion>
          <groupId>org.tachyonproject</groupId>
          <artifactId>tachyon-common</artifactId>
        </exclusion>
      </exclusions>
    </dependency>
    <dependency>
      <groupId>org.tachyonproject</groupId>
      <artifactId>tachyon-underfs-glusterfs</artifactId>
      <version>${project.version}</version>
      <exclusions>
        <exclusion>
          <groupId>org.tachyonproject</groupId>
          <artifactId>tachyon-common</artifactId>
        </exclusion>
      </exclusions>
    </dependency>
    <dependency>
      <groupId>org.tachyonproject</groupId>
      <artifactId>tachyon-underfs-local</artifactId>
      <version>${project.version}</version>
      <exclusions>
        <exclusion>
          <groupId>org.tachyonproject</groupId>
          <artifactId>tachyon-common</artifactId>
        </exclusion>
      </exclusions>
    </dependency>
    <dependency>
      <groupId>org.tachyonproject</groupId>
      <artifactId>tachyon-underfs-s3</artifactId>
      <version>${project.version}</version>
      <exclusions>
        <exclusion>
          <groupId>org.tachyonproject</groupId>
          <artifactId>tachyon-common</artifactId>
        </exclusion>
      </exclusions>
    </dependency>

  </dependencies>

  <build>
    <plugins>
      <!-- This plugin generates an empty javadoc jar to comply with Sonatype requirements -->
      <plugin>
        <groupId>org.apache.maven.plugins</groupId>
        <artifactId>maven-jar-plugin</artifactId>
        <executions>
          <execution>
            <id>empty-javadoc-jar</id>
            <phase>package</phase>
            <goals>
              <goal>jar</goal>
            </goals>
            <configuration>
              <classifier>javadoc</classifier>
              <classesDirectory>${basedir}/javadoc</classesDirectory>
            </configuration>
          </execution>
        </executions>
      </plugin>
      <plugin>
        <groupId>org.apache.maven.plugins</groupId>
        <artifactId>maven-shade-plugin</artifactId>
        <version>2.2</version>
        <executions>
          <execution>
            <id>shade-thrift</id>
            <phase>package</phase>
            <goals>
              <goal>shade</goal>
            </goals>
            <configuration>
              <artifactSet>
                <includes>
                  <include>org.tachyonproject:tachyon-common</include>
                  <include>org.tachyonproject:tachyon-client-unshaded</include>
                  <include>org.apache.thrift:libthrift</include>
                </includes>
              </artifactSet>
              <relocations>
                <relocation>
                  <pattern>org.apache.thrift</pattern>
                  <shadedPattern>tachyon.org.apache.thrift</shadedPattern>
                </relocation>
              </relocations>
            </configuration>
          </execution>
          <execution>
            <id>uber-jar</id>
            <phase>package</phase>
            <goals>
              <goal>shade</goal>
            </goals>
            <configuration>
              <finalName>${project.artifactId}-${project.version}-jar-with-dependencies</finalName>
              <transformers>
                <transformer implementation="org.apache.maven.plugins.shade.resource.ServicesResourceTransformer" />
              </transformers>
              <filters>
                <filter>
                  <artifact>*:* </artifact>
                  <excludes>
                    <exclude>META-INF/*.SF</exclude>
                    <exclude>META-INF/*.DSA</exclude>
                    <exclude>META-INF/*.RSA</exclude>
                  </excludes>
                </filter>
              </filters>
            </configuration>
          </execution>
        </executions>
      </plugin>
    </plugins>
  </build>
</project><|MERGE_RESOLUTION|>--- conflicted
+++ resolved
@@ -3,11 +3,7 @@
   <parent>
     <groupId>org.tachyonproject</groupId>
     <artifactId>tachyon-clients</artifactId>
-<<<<<<< HEAD
-    <version>0.7.1-SNAPSHOT</version>
-=======
     <version>0.8.0-SNAPSHOT</version>
->>>>>>> fe2f4b6c
   </parent>
   <groupId>org.tachyonproject</groupId>
   <artifactId>tachyon-client</artifactId>
@@ -113,17 +109,6 @@
     </dependency>
     <dependency>
       <groupId>org.tachyonproject</groupId>
-      <artifactId>tachyon-underfs-local</artifactId>
-      <version>${project.version}</version>
-      <exclusions>
-        <exclusion>
-          <groupId>org.tachyonproject</groupId>
-          <artifactId>tachyon-common</artifactId>
-        </exclusion>
-      </exclusions>
-    </dependency>
-    <dependency>
-      <groupId>org.tachyonproject</groupId>
       <artifactId>tachyon-underfs-s3</artifactId>
       <version>${project.version}</version>
       <exclusions>
