--- conflicted
+++ resolved
@@ -68,20 +68,12 @@
 
   @Override
   public void readBytes(byte[] dst, int dstIndex, int length) {
-<<<<<<< HEAD
-    throw new RuntimeException("DataFileChannel#readBytes is not implemented.");
-=======
     throw new UnsupportedOperationException("DataFileChannel#readBytes is not implemented.");
->>>>>>> 3c576a00
   }
 
   @Override
   public int readableBytes() {
-<<<<<<< HEAD
-    throw new RuntimeException("DataFileChannel#readableBytes is not implemented.");
-=======
     throw new UnsupportedOperationException("DataFileChannel#readableBytes is not implemented.");
->>>>>>> 3c576a00
   }
 
   @Override
