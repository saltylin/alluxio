/*
 * The Alluxio Open Foundation licenses this work under the Apache License, version 2.0
 * (the "License"). You may not use this work except in compliance with the License, which is
 * available at www.apache.org/licenses/LICENSE-2.0
 *
 * This software is distributed on an "AS IS" basis, WITHOUT WARRANTIES OR CONDITIONS OF ANY KIND,
 * either express or implied, as more fully set forth in the License.
 *
 * See the NOTICE file distributed with this work for information regarding copyright ownership.
 */

package alluxio.worker.file;

import alluxio.AlluxioURI;
import alluxio.Configuration;
import alluxio.Constants;
import alluxio.collections.IndexedSet;
import alluxio.exception.ExceptionMessage;
import alluxio.exception.FileAlreadyExistsException;
import alluxio.exception.FileDoesNotExistException;
import alluxio.exception.PreconditionMessage;
import alluxio.security.authorization.Permission;
import alluxio.underfs.UnderFileSystem;
import alluxio.underfs.gcs.GCSUnderFileSystem;
import alluxio.underfs.options.CreateOptions;
import alluxio.underfs.s3.S3UnderFileSystem;
import alluxio.util.IdUtils;
import alluxio.util.io.PathUtils;
import alluxio.util.network.NetworkAddressUtils;
import alluxio.worker.WorkerContext;

import com.google.common.base.Preconditions;
import com.google.common.io.CountingInputStream;
import org.slf4j.Logger;
import org.slf4j.LoggerFactory;

import java.io.IOException;
import java.io.InputStream;
import java.io.OutputStream;
import java.util.HashSet;
import java.util.Set;
import java.util.concurrent.atomic.AtomicLong;

import javax.annotation.concurrent.GuardedBy;
import javax.annotation.concurrent.NotThreadSafe;
import javax.annotation.concurrent.ThreadSafe;

/**
 * Handles writes to the under file system. Manages open output streams to Under File Systems.
 * Individual streams should only be used by one client. Each instance keeps its own state of
 * temporary file ids to open streams.
 */
// TODO(calvin): Consider whether the manager or the agents should contain the execution logic
@ThreadSafe
public final class UnderFileSystemManager {
  private static final Logger LOG = LoggerFactory.getLogger(Constants.LOGGER_TYPE);

  // Input stream agent session index
  private final IndexedSet.FieldIndex<InputStreamAgent> mInputStreamAgentSessionIdIndex =
      new IndexedSet.FieldIndex<InputStreamAgent>() {
        @Override
        public Object getFieldValue(InputStreamAgent o) {
          return o.mSessionId;
        }
      };

  // Input stream agent id index
  private final IndexedSet.FieldIndex<InputStreamAgent> mInputStreamAgentIdIndex =
      new IndexedSet.FieldIndex<InputStreamAgent>() {
        @Override
        public Object getFieldValue(InputStreamAgent o) {
          return o.mAgentId;
        }
      };

  // Output stream agent session index
  private final IndexedSet.FieldIndex<OutputStreamAgent> mOuputStreamAgentSessionIdIndex =
      new IndexedSet.FieldIndex<OutputStreamAgent>() {
        @Override
        public Object getFieldValue(OutputStreamAgent o) {
          return o.mSessionId;
        }
      };

  // Output stream agent id index
  private final IndexedSet.FieldIndex<OutputStreamAgent> mOutputStreamAgentIdIndex =
      new IndexedSet.FieldIndex<OutputStreamAgent>() {
        @Override
        public Object getFieldValue(OutputStreamAgent o) {
          return o.mAgentId;
        }
      };

  /** A random id generator for worker file ids. */
  private final AtomicLong mIdGenerator;
  /** Map of worker file ids to open under file system input streams. */
  @GuardedBy("itself")
  private final IndexedSet<InputStreamAgent> mInputStreamAgents;
  /** Map of worker file ids to open under file system output streams. */
  @GuardedBy("itself")
  private final IndexedSet<OutputStreamAgent> mOutputStreamAgents;

  /**
   * Creates a new under file system manager. Stream ids are unique to each under file system
   * manager.
   */
  public UnderFileSystemManager() {
    mIdGenerator = new AtomicLong(IdUtils.getRandomNonNegativeLong());
    mInputStreamAgents =
        new IndexedSet<>(mInputStreamAgentSessionIdIndex, mInputStreamAgentIdIndex);
    mOutputStreamAgents =
        new IndexedSet<>(mOuputStreamAgentSessionIdIndex, mOutputStreamAgentIdIndex);
  }

  /**
   * An object which generates input streams to under file system files given a position. Input
   * stream agents should be closed after the user is done reading data from the file.
   */
  @ThreadSafe
  private final class InputStreamAgent {
    /** Session this agent belongs to, used as an index. */
    private final long mSessionId;
    /** Id referencing this agent, used as an index. */
    private final long mAgentId;
    /** The length of the file in the under storage. */
    private final long mLength;
    /** Configuration to use for this stream. */
    private final Configuration mConfiguration;
    /** The string form of the uri to the file in the under file system. */
    private final String mUri;

    /** The initial position of the stream, only valid if mStream != null. */
    private long mInitPos;
    /** The underlying stream to read data from. */
    private CountingInputStream mStream;

    /**
     * Constructor for an input stream agent for a UFS file. The file must exist when this is
     * called.
     *
     * @param sessionId the session this agent belongs to
     * @param agentId the agentId of the agent
     * @param ufsUri the uri of the file in the UFS
     * @param conf the configuration to use
     * @throws FileDoesNotExistException if the file does not exist in the UFS
     * @throws IOException if an error occurs when interacting with the UFS
     */
    private InputStreamAgent(long sessionId, long agentId, AlluxioURI ufsUri, Configuration conf)
        throws FileDoesNotExistException, IOException {
      mSessionId = sessionId;
      mAgentId = agentId;
      mUri = ufsUri.toString();
      mConfiguration = conf;
      UnderFileSystem ufs = UnderFileSystem.get(mUri, mConfiguration);
      ufs.connectFromWorker(conf,
          NetworkAddressUtils.getConnectHost(NetworkAddressUtils.ServiceType.WORKER_RPC, conf));
      if (!ufs.exists(mUri)) {
        throw new FileDoesNotExistException(
            ExceptionMessage.UFS_PATH_DOES_NOT_EXIST.getMessage(mUri));
      }
      mLength = ufs.getFileSize(mUri);
    }

    /**
     * Closes the internal stream of the input stream agent.
     *
     * @throws IOException if an error occurs when interacting with the UFS
     */
    private void close() throws IOException {
      if (mStream != null) {
        mStream.close();
        mStream = null;
      }
    }

    /**
     * Checks if the current stream can be reused to serve the request. If so, the current stream is
     * updated to the specified position and returned. Otherwise, opens a new input stream to the
     * file this agent references and closes the previous stream. The new stream will be at the
     * specified position when it is returned to the caller. This stream should not be closed by
     * the caller and will be automatically closed by the agent as long as the agent's close
     * method is called.
     *
     * @param position the absolute position in the file to start the stream at
     * @return an input stream to the file starting at the specified position, null if the position
     *         is past the end of the file
     * @throws IOException if an error occurs when interacting with the UFS
     */
    private InputStream openAtPosition(long position) throws IOException {
      if (position >= mLength) { // Position is at EOF
        return null;
      }

      // If no stream has been created or if we need to go backward, make a new stream and cache it.
      if (mStream == null || mInitPos + mStream.getCount() > position) {
        if (mStream != null) { // Close the existing stream if needed
          mStream.close();
        }
        UnderFileSystem ufs = UnderFileSystem.get(mUri, mConfiguration);
        // TODO(calvin): Consider making openAtPosition part of the UFS API
        if (ufs instanceof S3UnderFileSystem) { // Optimization for S3 UFS
          mStream =
              new CountingInputStream(((S3UnderFileSystem) ufs).openAtPosition(mUri, position));
          mInitPos = position;
        } else if (ufs instanceof GCSUnderFileSystem) { // Optimization for GCS UFS
          mStream =
              new CountingInputStream(((GCSUnderFileSystem) ufs).openAtPosition(mUri, position));
          mInitPos = position;
        } else { // Other UFSs can skip efficiently, so open at start of the file
          mStream = new CountingInputStream(ufs.open(mUri));
          mInitPos = 0;
        }
      }

      // We are guaranteed mStream has been created and the initial position has been set.
      // Guaranteed by the previous code block that currentPos <= position.
      long currentPos = mInitPos + mStream.getCount();
      if (position > currentPos) { // Can skip to next position with the same stream
        long toSkip = position - currentPos;
        if (toSkip != mStream.skip(toSkip)) {
          throw new IOException(ExceptionMessage.FAILED_SKIP.getMessage(toSkip));
        }
      }
      return mStream;
    }
  }

  /**
   * A wrapper around the output stream to the under file system. The output stream provided will be
   * to a temporary file in the UFS. When the stream is closed, the temporary file will attempt to
   * be renamed to the final file path. This agent guarantees the temporary file will be cleaned up
   * when complete or cancel is called. The agent should only be used by one thread at a time.
   *
   * Note that the output stream returned by this agent is expected to live throughout the UFS file
   * write, whereas the input stream agent's input streams may be opened and closed each read call.
   * This is because the UFS may not allow for random writes or reopening a closed output stream, so
   * the output stream cannot be closed with each write.
   */
  // TODO(calvin): This can be defined by the UnderFileSystem
  @NotThreadSafe
  private final class OutputStreamAgent {
    /** Session this agent belongs to, indexed on. */
    private final long mSessionId;
    /** Id referencing this agent, indexed on. */
    private final long mAgentId;
    /** Configuration to use for this stream. */
    private final Configuration mConfiguration;
    /** Underlying stream to the under file system file. */
    private final OutputStream mStream;
    /** String form of the final uri to write to in the under file system. */
    private final String mUri;
    /** String form of the temporary uri to write to in the under file system. */
    private final String mTemporaryUri;
    /** The permission for the file. */
    private final Permission mPermission;

    /**
     * Creates an output stream agent for the specified UFS uri. The UFS file must not exist when
     * this constructor is called.
     *
     * @param sessionId the agentId of the session that created this object
     * @param agentId the worker specific agentId which references this object
     * @param ufsUri the file to create in the UFS
     * @param conf the configuration to use
     * @param perm the permission of the file
     * @throws FileAlreadyExistsException if a file already exists at the uri specified
     * @throws IOException if an error occurs when interacting with the UFS
     */
    private OutputStreamAgent(long sessionId, long agentId, AlluxioURI ufsUri, Configuration conf,
        Permission perm) throws FileAlreadyExistsException, IOException {
      mSessionId = sessionId;
      mAgentId = agentId;
      mConfiguration = Preconditions.checkNotNull(conf);
      mUri = Preconditions.checkNotNull(ufsUri).toString();
      mTemporaryUri = PathUtils.temporaryFileName(IdUtils.getRandomNonNegativeLong(), mUri);
      mPermission = perm;
      UnderFileSystem ufs = UnderFileSystem.get(mUri, mConfiguration);
      ufs.connectFromWorker(conf,
          NetworkAddressUtils.getConnectHost(NetworkAddressUtils.ServiceType.WORKER_RPC, conf));
      if (ufs.exists(mUri)) {
        throw new FileAlreadyExistsException(ExceptionMessage.FAILED_UFS_CREATE.getMessage(mUri));
      }
      mStream = ufs.create(mTemporaryUri,
          new CreateOptions().setPermission(mPermission));
    }

    /**
     * Closes the temporary file and deletes it. This object should be discarded after this call.
     *
     * @throws IOException if an error occurs during the under file system operation
     */
    private void cancel() throws IOException {
      mStream.close();
      UnderFileSystem ufs = UnderFileSystem.get(mUri, mConfiguration);
      // TODO(calvin): Log a warning if the delete fails
      ufs.delete(mTemporaryUri, false);
    }

    /**
     * Closes the temporary file and attempts to promote it to the final file path. If the final
     * path already exists, the stream is canceled instead.
     *
<<<<<<< HEAD
     * @param perm the permission of the file
     * @return the length of the completed file
     * @throws IOException if an error occurs during the under file system operation
     */
    private long complete(Permission perm) throws IOException {
      mStream.close();
      UnderFileSystem ufs = UnderFileSystem.get(mUri, mConfiguration);
      if (ufs.rename(mTemporaryUri, mUri)) {
        if (!perm.getUserName().isEmpty() || !perm.getGroupName().isEmpty()) {
          try {
            ufs.setOwner(mUri, perm.getUserName(), perm.getGroupName());
=======
     * @param owner the owner of the file, null for default owner
     * @param group the group of the file, null for default group
     * @return the length of the completed file
     * @throws IOException if an error occurs during the under file system operation
     */
    private long complete(String owner, String group) throws IOException {
      mStream.close();
      UnderFileSystem ufs = UnderFileSystem.get(mUri, mConfiguration);
      if (ufs.rename(mTemporaryUri, mUri)) {
        if (owner != null || group != null) {
          try {
            ufs.setOwner(mUri, owner, group);
>>>>>>> 06ca7bb3
          } catch (Exception e) {
            LOG.warn("Failed to update the ufs ownership, default values will be used. " + e);
          }
        }
        // TODO(chaomin): consider setMode of the ufs file.
      } else {
        ufs.delete(mTemporaryUri, false);
      }
      return ufs.getFileSize(mUri);
    }

    /**
     * @return the wrapped output stream to the under file system file
     */
    private OutputStream getStream() {
      return mStream;
    }
  }

  /**
   * Creates a {@link OutputStreamAgent} for the given file path and adds it to the open streams map
   * keyed with the returned worker file id.
   *
   * @param sessionId the session id of the request
   * @param ufsUri the path to create in the under file system
   * @param perm the permission for the file to be created
   * @return the worker file id which should be used to reference the open stream
   * @throws FileAlreadyExistsException if the under file system path already exists
   * @throws IOException if an error occurs when operating on the under file system
   */
  public long createFile(long sessionId, AlluxioURI ufsUri, Permission perm)
      throws FileAlreadyExistsException, IOException {
    long id = mIdGenerator.getAndIncrement();
    OutputStreamAgent agent =
        new OutputStreamAgent(sessionId, id, ufsUri, WorkerContext.getConf(), perm);
    synchronized (mOutputStreamAgents) {
      mOutputStreamAgents.add(agent);
    }
    return id;
  }

  /**
   * Cancels the open stream associated with the given worker file id. This will close the open
   * stream.
   *
   * @param sessionId the session id of the request
   * @param tempUfsFileId the worker id referencing an open file in the under file system
   * @throws FileDoesNotExistException if the worker file id is not valid
   * @throws IOException if an error occurs when operating on the under file system
   */
  public void cancelFile(long sessionId, long tempUfsFileId)
      throws FileDoesNotExistException, IOException {
    OutputStreamAgent agent;
    synchronized (mOutputStreamAgents) {
      agent = mOutputStreamAgents.getFirstByField(mOutputStreamAgentIdIndex, tempUfsFileId);
      if (agent == null) {
        throw new FileDoesNotExistException(
            ExceptionMessage.BAD_WORKER_FILE_ID.getMessage(tempUfsFileId));
      }
      Preconditions.checkArgument(agent.mSessionId == sessionId,
          PreconditionMessage.ERR_UFS_MANAGER_OPERATION_INVALID_SESSION.toString(), "cancel");
      Preconditions.checkState(mOutputStreamAgents.remove(agent),
          PreconditionMessage.ERR_UFS_MANAGER_FAILED_TO_REMOVE_AGENT.toString(), tempUfsFileId);
    }
    agent.cancel();
  }

  /**
   * Cleans up the state of the given session id.
   *
   * @param sessionId the session id to clean up
   */
  public void cleanupSession(long sessionId) {
    Set<InputStreamAgent> toClose;
    synchronized (mInputStreamAgents) {
      toClose =
          new HashSet<>(mInputStreamAgents.getByField(mInputStreamAgentSessionIdIndex, sessionId));
      mInputStreamAgents.removeByField(mInputStreamAgentSessionIdIndex, sessionId);
    }
    // close is done outside of the synchronized block since it may be expensive
    for (InputStreamAgent agent : toClose) {
      try {
        agent.close();
      } catch (IOException e) {
        LOG.warn("Failed to close input stream agent for file: " + agent.mUri);
      }
    }

    Set<OutputStreamAgent> toCancel;
    synchronized (mOutputStreamAgents) {
      toCancel =
          new HashSet<>(mOutputStreamAgents.getByField(mOuputStreamAgentSessionIdIndex, sessionId));
      mOutputStreamAgents.removeByField(mOuputStreamAgentSessionIdIndex, sessionId);
    }
    // cancel is done outside of the synchronized block since it may be expensive
    for (OutputStreamAgent agent : toCancel) {
      try {
        agent.cancel();
      } catch (IOException e) {
        LOG.warn("Failed to cancel output stream agent for file: " + agent.mUri);
      }
    }
  }

  /**
   * Closes an open input stream associated with the given temporary ufs file id. The temporary
   * ufs file id will be invalid after this is called.
   *
   * @param sessionId the session id of the request
   * @param tempUfsFileId the temporary ufs file id
   * @throws FileDoesNotExistException if the worker is not reading the specified file
   * @throws IOException if an error occurs when operating on the under file system
   */
  public void closeFile(long sessionId, long tempUfsFileId)
      throws FileDoesNotExistException, IOException {
    InputStreamAgent agent;
    synchronized (mInputStreamAgents) {
      agent = mInputStreamAgents.getFirstByField(mInputStreamAgentIdIndex, tempUfsFileId);
      if (agent == null) {
        throw new FileDoesNotExistException(
            ExceptionMessage.BAD_WORKER_FILE_ID.getMessage(tempUfsFileId));
      }
      Preconditions.checkArgument(agent.mSessionId == sessionId,
          PreconditionMessage.ERR_UFS_MANAGER_OPERATION_INVALID_SESSION.toString(), "close");
      Preconditions.checkState(mInputStreamAgents.remove(agent),
          PreconditionMessage.ERR_UFS_MANAGER_FAILED_TO_REMOVE_AGENT.toString(), tempUfsFileId);
    }
    // Close is done outside of the synchronized block since it may be expensive.
    agent.close();
  }

  /**
   * Completes an open stream associated with the given worker file id. This will close the open
   * stream.
   *
   * @param sessionId the session id of the request
   * @param tempUfsFileId the worker id referencing an open file in the under file system
   * @param perm the permission of the file
   * @return the length of the completed file
   * @throws FileDoesNotExistException if the worker file id is not valid
   * @throws IOException if an error occurs when operating on the under file system
   */
  public long completeFile(long sessionId, long tempUfsFileId, Permission perm)
      throws FileDoesNotExistException, IOException {
    OutputStreamAgent agent;
    synchronized (mOutputStreamAgents) {
      agent = mOutputStreamAgents.getFirstByField(mOutputStreamAgentIdIndex, tempUfsFileId);
      if (agent == null) {
        throw new FileDoesNotExistException(
            ExceptionMessage.BAD_WORKER_FILE_ID.getMessage(tempUfsFileId));
      }
      Preconditions.checkArgument(agent.mSessionId == sessionId,
          PreconditionMessage.ERR_UFS_MANAGER_OPERATION_INVALID_SESSION.toString(), "complete");
      Preconditions.checkState(mOutputStreamAgents.remove(agent),
          PreconditionMessage.ERR_UFS_MANAGER_FAILED_TO_REMOVE_AGENT.toString(), tempUfsFileId);
    }
    return agent.complete(perm);
  }

  /**
   * @param tempUfsFileId the temporary ufs file id
   * @param position the absolute position in the file to start the stream at
   * @return the input stream to read from this file, null if the position is past the end of the
   *         file
   * @throws FileDoesNotExistException if the worker file id not valid
   * @throws IOException if an error occurs when operating on the under file system
   */
  public InputStream getInputStreamAtPosition(long tempUfsFileId, long position)
      throws FileDoesNotExistException, IOException {
    InputStreamAgent agent;
    synchronized (mInputStreamAgents) {
      agent = mInputStreamAgents.getFirstByField(mInputStreamAgentIdIndex, tempUfsFileId);
    }
    if (agent == null) {
      throw new FileDoesNotExistException(
          ExceptionMessage.BAD_WORKER_FILE_ID.getMessage(tempUfsFileId));
    }
    return agent.openAtPosition(position);
  }

  /**
   * @param tempUfsFileId the temporary ufs file id
   * @return the output stream to write to this file
   * @throws FileDoesNotExistException if the worker file id not valid
   */
  public OutputStream getOutputStream(long tempUfsFileId) throws FileDoesNotExistException {
    OutputStreamAgent agent;
    synchronized (mOutputStreamAgents) {
      agent = mOutputStreamAgents.getFirstByField(mOutputStreamAgentIdIndex, tempUfsFileId);
    }
    if (agent == null) {
      throw new FileDoesNotExistException(
          ExceptionMessage.BAD_WORKER_FILE_ID.getMessage(tempUfsFileId));
    }
    return agent.getStream();
  }

  /**
   * Opens a file from the under file system and associates it with a worker file id.
   *
   * @param sessionId the session id of the request
   * @param ufsUri the path to create in the under file system
   * @return the worker file id which should be used to reference the open stream
   * @throws FileDoesNotExistException if the file does not exist in the under file system
   * @throws IOException if an error occurs when operating on the under file system
   */
  public long openFile(long sessionId, AlluxioURI ufsUri)
      throws FileDoesNotExistException, IOException {
    long id = mIdGenerator.getAndIncrement();
    InputStreamAgent agent = new InputStreamAgent(sessionId, id, ufsUri, WorkerContext.getConf());
    synchronized (mInputStreamAgents) {
      mInputStreamAgents.add(agent);
    }
    return id;
  }
}<|MERGE_RESOLUTION|>--- conflicted
+++ resolved
@@ -300,7 +300,6 @@
      * Closes the temporary file and attempts to promote it to the final file path. If the final
      * path already exists, the stream is canceled instead.
      *
-<<<<<<< HEAD
      * @param perm the permission of the file
      * @return the length of the completed file
      * @throws IOException if an error occurs during the under file system operation
@@ -309,23 +308,9 @@
       mStream.close();
       UnderFileSystem ufs = UnderFileSystem.get(mUri, mConfiguration);
       if (ufs.rename(mTemporaryUri, mUri)) {
-        if (!perm.getUserName().isEmpty() || !perm.getGroupName().isEmpty()) {
+        if (!perm.getOwner().isEmpty() || !perm.getGroup().isEmpty()) {
           try {
-            ufs.setOwner(mUri, perm.getUserName(), perm.getGroupName());
-=======
-     * @param owner the owner of the file, null for default owner
-     * @param group the group of the file, null for default group
-     * @return the length of the completed file
-     * @throws IOException if an error occurs during the under file system operation
-     */
-    private long complete(String owner, String group) throws IOException {
-      mStream.close();
-      UnderFileSystem ufs = UnderFileSystem.get(mUri, mConfiguration);
-      if (ufs.rename(mTemporaryUri, mUri)) {
-        if (owner != null || group != null) {
-          try {
-            ufs.setOwner(mUri, owner, group);
->>>>>>> 06ca7bb3
+            ufs.setOwner(mUri, perm.getOwner(), perm.getGroup());
           } catch (Exception e) {
             LOG.warn("Failed to update the ufs ownership, default values will be used. " + e);
           }
