/*
 * Licensed to the University of California, Berkeley under one or more contributor license
 * agreements. See the NOTICE file distributed with this work for additional information regarding
 * copyright ownership. The ASF licenses this file to You under the Apache License, Version 2.0 (the
 * "License"); you may not use this file except in compliance with the License. You may obtain a
 * copy of the License at
 *
 * http://www.apache.org/licenses/LICENSE-2.0
 *
 * Unless required by applicable law or agreed to in writing, software distributed under the License
 * is distributed on an "AS IS" BASIS, WITHOUT WARRANTIES OR CONDITIONS OF ANY KIND, either express
 * or implied. See the License for the specific language governing permissions and limitations under
 * the License.
 */

package tachyon.client;

import java.util.List;

<<<<<<< HEAD
import org.junit.After;
=======
import org.apache.thrift.TException;
>>>>>>> bec95d99
import org.junit.Assert;
import org.junit.Before;
import org.junit.Rule;
import org.junit.Test;

import tachyon.Constants;
import tachyon.LocalTachyonClusterResource;
import tachyon.collections.PrefixList;
import tachyon.TachyonURI;
import tachyon.client.file.TachyonFileSystem;
import tachyon.conf.TachyonConf;
import tachyon.underfs.UnderFileSystem;
import tachyon.util.UnderFileSystemUtils;

/**
 * To test the utilities related to under filesystem, including loadufs and etc.
 */
public class UfsUtilsIntegrationTest {
<<<<<<< HEAD
  private LocalTachyonCluster mLocalTachyonCluster = null;
=======
  @Rule
  public LocalTachyonClusterResource mLocalTachyonClusterResource =
      new LocalTachyonClusterResource(10000, 1000, 128);
  private TachyonFS mTfs = null;
>>>>>>> bec95d99
  private TachyonFileSystem mTachyonFileSystem = null;
  private String mUfsRoot = null;
  private UnderFileSystem mUfs = null;

  @Before
  public final void before() throws Exception {
<<<<<<< HEAD
    mLocalTachyonCluster = new LocalTachyonCluster(10000, 1000, 128);
    mLocalTachyonCluster.start();

    mTachyonFileSystem = mLocalTachyonCluster.getClient();
=======
    mTfs = mLocalTachyonClusterResource.get().getOldClient();
    mTachyonFileSystem = mLocalTachyonClusterResource.get().getClient();
>>>>>>> bec95d99

    TachyonConf masterConf = mLocalTachyonClusterResource.get().getMasterTachyonConf();
    mUfsRoot = masterConf.get(Constants.UNDERFS_ADDRESS);
    mUfs = UnderFileSystem.get(mUfsRoot + TachyonURI.SEPARATOR, masterConf);
  }

  @Test
  public void loadUnderFsTest() throws Exception {
    String[] exclusions = {"/tachyon", "/exclusions"};
    String[] inclusions = {"/inclusions/sub-1", "/inclusions/sub-2"};
    for (String exclusion : exclusions) {
      if (!mUfs.exists(exclusion)) {
        mUfs.mkdirs(mUfsRoot + exclusion, true);
      }
    }

    for (String inclusion : inclusions) {
      if (!mUfs.exists(inclusion)) {
        mUfs.mkdirs(mUfsRoot + inclusion, true);
      }
      UnderFileSystemUtils.touch(mUfsRoot + inclusion + "/1",
          mLocalTachyonClusterResource.get().getMasterTachyonConf());
    }

<<<<<<< HEAD
    UfsUtils.loadUfs(mTachyonFileSystem, new TachyonURI(TachyonURI.SEPARATOR), new TachyonURI(
        mUfsRoot + TachyonURI.SEPARATOR), new PrefixList("tachyon;exclusions", ";"),
        mLocalTachyonCluster.getMasterTachyonConf());
=======
    UfsUtils.loadUfs(mTfs, new TachyonURI(TachyonURI.SEPARATOR), new TachyonURI(mUfsRoot
        + TachyonURI.SEPARATOR), new PrefixList("tachyon;exclusions", ";"),
        mLocalTachyonClusterResource.get().getMasterTachyonConf());
>>>>>>> bec95d99

    List<String> paths;
    for (String exclusion : exclusions) {
      paths = TachyonFSTestUtils.listFiles(mTachyonFileSystem, exclusion);
      Assert.assertEquals(0, paths.size());
    }
    for (String inclusion : inclusions) {
      paths = TachyonFSTestUtils.listFiles(mTachyonFileSystem, inclusion);
      Assert.assertNotEquals(0, paths.size());
    }
  }
}<|MERGE_RESOLUTION|>--- conflicted
+++ resolved
@@ -17,11 +17,6 @@
 
 import java.util.List;
 
-<<<<<<< HEAD
-import org.junit.After;
-=======
-import org.apache.thrift.TException;
->>>>>>> bec95d99
 import org.junit.Assert;
 import org.junit.Before;
 import org.junit.Rule;
@@ -40,29 +35,16 @@
  * To test the utilities related to under filesystem, including loadufs and etc.
  */
 public class UfsUtilsIntegrationTest {
-<<<<<<< HEAD
-  private LocalTachyonCluster mLocalTachyonCluster = null;
-=======
   @Rule
   public LocalTachyonClusterResource mLocalTachyonClusterResource =
       new LocalTachyonClusterResource(10000, 1000, 128);
-  private TachyonFS mTfs = null;
->>>>>>> bec95d99
   private TachyonFileSystem mTachyonFileSystem = null;
   private String mUfsRoot = null;
   private UnderFileSystem mUfs = null;
 
   @Before
   public final void before() throws Exception {
-<<<<<<< HEAD
-    mLocalTachyonCluster = new LocalTachyonCluster(10000, 1000, 128);
-    mLocalTachyonCluster.start();
-
-    mTachyonFileSystem = mLocalTachyonCluster.getClient();
-=======
-    mTfs = mLocalTachyonClusterResource.get().getOldClient();
     mTachyonFileSystem = mLocalTachyonClusterResource.get().getClient();
->>>>>>> bec95d99
 
     TachyonConf masterConf = mLocalTachyonClusterResource.get().getMasterTachyonConf();
     mUfsRoot = masterConf.get(Constants.UNDERFS_ADDRESS);
@@ -87,15 +69,9 @@
           mLocalTachyonClusterResource.get().getMasterTachyonConf());
     }
 
-<<<<<<< HEAD
     UfsUtils.loadUfs(mTachyonFileSystem, new TachyonURI(TachyonURI.SEPARATOR), new TachyonURI(
         mUfsRoot + TachyonURI.SEPARATOR), new PrefixList("tachyon;exclusions", ";"),
-        mLocalTachyonCluster.getMasterTachyonConf());
-=======
-    UfsUtils.loadUfs(mTfs, new TachyonURI(TachyonURI.SEPARATOR), new TachyonURI(mUfsRoot
-        + TachyonURI.SEPARATOR), new PrefixList("tachyon;exclusions", ";"),
         mLocalTachyonClusterResource.get().getMasterTachyonConf());
->>>>>>> bec95d99
 
     List<String> paths;
     for (String exclusion : exclusions) {
